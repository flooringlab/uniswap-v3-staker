// SPDX-License-Identifier: GPL-2.0-or-later
pragma solidity =0.7.6;
pragma abicoder v2;

import '@uniswap/v3-core/contracts/interfaces/IUniswapV3Factory.sol';
import '@uniswap/v3-core/contracts/interfaces/IUniswapV3Pool.sol';
import '@uniswap/v3-core/contracts/interfaces/IERC20Minimal.sol';

import '@uniswap/v3-periphery/contracts/interfaces/INonfungiblePositionManager.sol';

/// @title Uniswap V3 Staker Interface
/// @notice Allows staking nonfungible liquidity tokens in exchange for reward tokens
interface IUniswapV3Staker {
    /// @notice Returns the address of the Uniswap V3 Factory
    function factory() external view returns (IUniswapV3Factory);

    /// @notice Returns the nonfungible position manager with which this staking contract is compatible
    function nonfungiblePositionManager()
        external
        view
        returns (INonfungiblePositionManager);

    /// @notice Represents a staking incentive
    struct Incentive {
        uint128 totalRewardUnclaimed;
        uint160 totalSecondsClaimedX128;
    }

    /// @notice Represents a staking incentive
    /// @param incentiveId The ID of the incentive computed from its parameters
    /// @return totalRewardUnclaimed The amount of reward token not yet claimed by users
    /// @return totalSecondsClaimedX128 Total liquidity-seconds claimed, represented as a UQ32.128
    function incentives(bytes32 incentiveId)
        external
        view
        returns (uint128 totalRewardUnclaimed, uint160 totalSecondsClaimedX128);

    /// @notice Represents the deposit of a liquidity NFT
    struct Deposit {
        address owner;
        uint96 numberOfStakes;
    }

    /// @notice Returns information about a deposited NFT
    /// @return owner The owner of the deposited NFT
    /// @return numberOfStakes Counter of how many incentives for which the liquidity is staked
    function deposits(uint256 tokenId)
        external
        view
        returns (address owner, uint96 numberOfStakes);

    /// @notice Represents a staked liquidity NFT
    struct Stake {
        uint160 secondsPerLiquidityInitialX128;
        uint128 liquidity;
    }

    /// @notice Returns information about a staked liquidity NFT
    /// @param tokenId The ID of the staked token
    /// @param incentiveId The ID of the incentive for which the token is staked
    /// @return secondsPerLiquidityInitialX128 secondsPerLiquidity represented as a UQ32.128
    /// @return liquidity The amount of liquidity in the NFT as of the last time the rewards were computed
    function stakes(uint256 tokenId, bytes32 incentiveId)
        external
        view
        returns (uint160 secondsPerLiquidityInitialX128, uint128 liquidity);

    /// @notice Returns amounts of reward tokens owed to a given address according to the last time all stakes were updated
    /// @param rewardToken The address of the token for which to check rewards
    /// @param owner The owner for which the rewards owed are checked
    /// @return rewardsOwed The amount of the reward token claimable by the owner
    function rewards(IERC20Minimal rewardToken, address owner)
        external
        view
        returns (uint256 rewardsOwed);

    /// @param rewardToken The address of the token being distributed as a reward
    /// @param pool The address of the Uniswap V3 pool
    /// @param startTime The time when the incentive program begins
    /// @param endTime The time when rewards stop accruing
<<<<<<< HEAD
    /// @param claimDeadline Time after which anoyne can cause unaccounted-for rewards to be sent to the beneficiary
    /// @param beneficiary The address which receives any remaining reward tokens after the claimDeadline
    struct IncentiveParams {
        address rewardToken;
        address pool;
=======
    /// @param claimDeadline Time after which LPs can no longer claim rewards (and incentiveCreator can end the incentive and receive unclaimed rewards)
    /// @param totalReward The total amount of reward tokens to be distributed
    struct CreateIncentiveParams {
        IERC20Minimal rewardToken;
        IUniswapV3Pool pool;
>>>>>>> 4b1f9a9a
        uint256 startTime;
        uint256 endTime;
        uint256 claimDeadline;
        address beneficiary;
    }

    /// @notice Creates a new liquidity mining incentive program
    /// @param params Incentive details
    /// @param reward The amount of reward tokens to be distributed
    function createIncentive(IncentiveParams memory params, uint128 reward)
        external;

<<<<<<< HEAD
    /// @notice Ends an incentive whose claimDeadline has passed.
    /// @param params Incentive details
    function endIncentive(IncentiveParams memory params) external;
=======
    /// @param creator The address that created this incentive
    /// @param pool The address of the Uniswap V3 pool
    /// @param rewardToken The address of the token being distributed as a reward
    /// @param startTime The time when the incentive program begins
    /// @param endTime The time when rewards stop accruing
    /// @param claimDeadline Time after which LPs can no longer claim rewards (and incentiveCreator can end the incentive and receive unclaimed rewards)
    struct EndIncentiveParams {
        address creator;
        IERC20Minimal rewardToken;
        IUniswapV3Pool pool;
        uint256 startTime;
        uint256 endTime;
        uint256 claimDeadline;
    }

    /// @notice Deletes an incentive whose claimDeadline has passed.
    function endIncentive(EndIncentiveParams memory params) external;
>>>>>>> 4b1f9a9a

    /// @notice Withdraws a Uniswap V3 LP token `tokenId` from this contract to the recipient `to`
    /// @param tokenId The unique identifier of an Uniswap V3 LP token
    /// @param to The address where the LP token will be sent
    function withdrawToken(uint256 tokenId, address to) external;

    /// @param rewardToken The address of the token being distributed as a reward
    /// @param tokenId The ID of the staked NFT
    /// @param startTime The time when the incentive program begins
    /// @param endTime The time when rewards stop accruing
    /// @param claimDeadline Time after which anoyne can cause unaccounted-for rewards to be sent to the beneficiary
    /// @param beneficiary The address which receives any remaining reward tokens after the claimDeadline
    struct UpdateStakeParams {
<<<<<<< HEAD
        address rewardToken;
=======
        address creator;
        IERC20Minimal rewardToken;
>>>>>>> 4b1f9a9a
        uint256 tokenId;
        uint256 startTime;
        uint256 endTime;
        uint256 claimDeadline;
        address beneficiary;
    }

    /// @notice Stakes a Uniswap V3 LP token
    function stakeToken(UpdateStakeParams memory params) external;

    /// @notice Unstakes a Uniswap V3 LP token
    function unstakeToken(UpdateStakeParams memory params) external;

    /// @notice Transfers accrued `rewardToken` rewards from the contarct to the recipient `to`
    /// @param rewardToken The address of the token being distributed as a reward
    /// @param to The address where claimed rewards will be sent to
    function claimReward(IERC20Minimal rewardToken, address to) external;

    /// @notice Event emitted when a liquidity mining incentive has been created
    /// @param rewardToken The address of the token being distributed as a reward
    /// @param pool The address of the Uniswap V3 pool
    /// @param startTime The time when the incentive program begins
    /// @param endTime The time when rewards stop accruing
    /// @param claimDeadline Time after which anoyne can cause unaccounted-for rewards to be sent to the beneficiary
    /// @param beneficiary The address which receives any remaining reward tokens after the claimDeadline
    /// @param reward The amount of reward tokens to be distributed
    event IncentiveCreated(
<<<<<<< HEAD
        address indexed rewardToken,
        address indexed pool,
=======
        address creator,
        IERC20Minimal indexed rewardToken,
        IUniswapV3Pool indexed pool,
>>>>>>> 4b1f9a9a
        uint256 startTime,
        uint256 endTime,
        uint256 claimDeadline,
        address beneficiary,
        uint128 reward
    );

    /// @notice Event that can be emitted when a liquidity mining incentive has ended
    /// @param incentiveId The incentive which is ending
    /// @param refund The amount of reward tokens refunded
    event IncentiveEnded(bytes32 indexed incentiveId, uint128 refund);

    /// @notice Event emitted when a Uniswap V3 LP token has been deposited
    /// @param tokenId The unique identifier of an Uniswap V3 LP token
    /// @param owner The owner of the LP token
    event TokenDeposited(uint256 indexed tokenId, address indexed owner);

    /// @notice Event emitted when a Uniswap V3 LP token has been withdrawn
    /// @param tokenId The unique identifier of an Uniswap V3 LP token
    /// @param to The address that the token will be withdawn to
    event TokenWithdrawn(uint256 indexed tokenId, address to);

    /// @notice Event emitted when a Uniswap V3 LP token has been staked
    /// @param tokenId The unique identifier of an Uniswap V3 LP token
    /// @param liquidity The amount of liquidity staked
    /// @param incentiveId The incentive in which the token is staking
    event TokenStaked(
        uint256 indexed tokenId,
        uint128 liquidity,
        bytes32 indexed incentiveId
    );

    /// @notice Event emitted when a Uniswap V3 LP token has been unstaked
    /// @param tokenId The unique identifier of an Uniswap V3 LP token
    /// @param incentiveId The incentive in which the token is staking
    event TokenUnstaked(uint256 indexed tokenId, bytes32 indexed incentiveId);

    /// @notice Event emitted when a reward token has been claimed
    /// @param to The address where claimed rewards were sent to
    /// @param reward The amount of reward tokens claimed
    event RewardClaimed(address indexed to, uint256 reward);
}<|MERGE_RESOLUTION|>--- conflicted
+++ resolved
@@ -11,10 +11,10 @@
 /// @title Uniswap V3 Staker Interface
 /// @notice Allows staking nonfungible liquidity tokens in exchange for reward tokens
 interface IUniswapV3Staker {
-    /// @notice Returns the address of the Uniswap V3 Factory
+    /// @notice The Uniswap V3 Factory
     function factory() external view returns (IUniswapV3Factory);
 
-    /// @notice Returns the nonfungible position manager with which this staking contract is compatible
+    /// @notice The nonfungible position manager with which this staking contract is compatible
     function nonfungiblePositionManager()
         external
         view
@@ -66,7 +66,7 @@
         returns (uint160 secondsPerLiquidityInitialX128, uint128 liquidity);
 
     /// @notice Returns amounts of reward tokens owed to a given address according to the last time all stakes were updated
-    /// @param rewardToken The address of the token for which to check rewards
+    /// @param rewardToken The token for which to check rewards
     /// @param owner The owner for which the rewards owed are checked
     /// @return rewardsOwed The amount of the reward token claimable by the owner
     function rewards(IERC20Minimal rewardToken, address owner)
@@ -74,23 +74,15 @@
         view
         returns (uint256 rewardsOwed);
 
-    /// @param rewardToken The address of the token being distributed as a reward
-    /// @param pool The address of the Uniswap V3 pool
+    /// @param rewardToken The token being distributed as a reward
+    /// @param pool The Uniswap V3 pool
     /// @param startTime The time when the incentive program begins
     /// @param endTime The time when rewards stop accruing
-<<<<<<< HEAD
     /// @param claimDeadline Time after which anoyne can cause unaccounted-for rewards to be sent to the beneficiary
     /// @param beneficiary The address which receives any remaining reward tokens after the claimDeadline
     struct IncentiveParams {
-        address rewardToken;
-        address pool;
-=======
-    /// @param claimDeadline Time after which LPs can no longer claim rewards (and incentiveCreator can end the incentive and receive unclaimed rewards)
-    /// @param totalReward The total amount of reward tokens to be distributed
-    struct CreateIncentiveParams {
         IERC20Minimal rewardToken;
         IUniswapV3Pool pool;
->>>>>>> 4b1f9a9a
         uint256 startTime;
         uint256 endTime;
         uint256 claimDeadline;
@@ -103,48 +95,23 @@
     function createIncentive(IncentiveParams memory params, uint128 reward)
         external;
 
-<<<<<<< HEAD
     /// @notice Ends an incentive whose claimDeadline has passed.
     /// @param params Incentive details
     function endIncentive(IncentiveParams memory params) external;
-=======
-    /// @param creator The address that created this incentive
-    /// @param pool The address of the Uniswap V3 pool
-    /// @param rewardToken The address of the token being distributed as a reward
-    /// @param startTime The time when the incentive program begins
-    /// @param endTime The time when rewards stop accruing
-    /// @param claimDeadline Time after which LPs can no longer claim rewards (and incentiveCreator can end the incentive and receive unclaimed rewards)
-    struct EndIncentiveParams {
-        address creator;
-        IERC20Minimal rewardToken;
-        IUniswapV3Pool pool;
-        uint256 startTime;
-        uint256 endTime;
-        uint256 claimDeadline;
-    }
-
-    /// @notice Deletes an incentive whose claimDeadline has passed.
-    function endIncentive(EndIncentiveParams memory params) external;
->>>>>>> 4b1f9a9a
 
     /// @notice Withdraws a Uniswap V3 LP token `tokenId` from this contract to the recipient `to`
     /// @param tokenId The unique identifier of an Uniswap V3 LP token
     /// @param to The address where the LP token will be sent
     function withdrawToken(uint256 tokenId, address to) external;
 
-    /// @param rewardToken The address of the token being distributed as a reward
+    /// @param rewardToken The token being distributed as a reward
     /// @param tokenId The ID of the staked NFT
     /// @param startTime The time when the incentive program begins
     /// @param endTime The time when rewards stop accruing
     /// @param claimDeadline Time after which anoyne can cause unaccounted-for rewards to be sent to the beneficiary
     /// @param beneficiary The address which receives any remaining reward tokens after the claimDeadline
     struct UpdateStakeParams {
-<<<<<<< HEAD
-        address rewardToken;
-=======
-        address creator;
         IERC20Minimal rewardToken;
->>>>>>> 4b1f9a9a
         uint256 tokenId;
         uint256 startTime;
         uint256 endTime;
@@ -159,27 +126,21 @@
     function unstakeToken(UpdateStakeParams memory params) external;
 
     /// @notice Transfers accrued `rewardToken` rewards from the contarct to the recipient `to`
-    /// @param rewardToken The address of the token being distributed as a reward
+    /// @param rewardToken The token being distributed as a reward
     /// @param to The address where claimed rewards will be sent to
     function claimReward(IERC20Minimal rewardToken, address to) external;
 
     /// @notice Event emitted when a liquidity mining incentive has been created
-    /// @param rewardToken The address of the token being distributed as a reward
-    /// @param pool The address of the Uniswap V3 pool
+    /// @param rewardToken The token being distributed as a reward
+    /// @param pool The Uniswap V3 pool
     /// @param startTime The time when the incentive program begins
     /// @param endTime The time when rewards stop accruing
     /// @param claimDeadline Time after which anoyne can cause unaccounted-for rewards to be sent to the beneficiary
     /// @param beneficiary The address which receives any remaining reward tokens after the claimDeadline
     /// @param reward The amount of reward tokens to be distributed
     event IncentiveCreated(
-<<<<<<< HEAD
-        address indexed rewardToken,
-        address indexed pool,
-=======
-        address creator,
         IERC20Minimal indexed rewardToken,
         IUniswapV3Pool indexed pool,
->>>>>>> 4b1f9a9a
         uint256 startTime,
         uint256 endTime,
         uint256 claimDeadline,
