--- conflicted
+++ resolved
@@ -80,25 +80,15 @@
         );
 
         bytes32 incentiveId =
-<<<<<<< HEAD
-            IncentiveHelper.getIncentiveId(
-                params.rewardToken,
-                params.pool,
-                params.startTime,
-                params.endTime,
-                params.claimDeadline,
-                params.beneficiary
-=======
             IncentiveId.compute(
                 IncentiveId.Key(
-                    msg.sender,
                     params.rewardToken,
                     params.pool,
                     params.startTime,
                     params.endTime,
-                    params.claimDeadline
+                    params.claimDeadline,
+                    params.beneficiary
                 )
->>>>>>> 4b1f9a9a
             );
 
         // totalRewardUnclaimed cannot decrease until params.startTime has passed, meaning this check is safe
@@ -108,11 +98,7 @@
         );
 
         incentives[incentiveId] = Incentive({
-<<<<<<< HEAD
             totalRewardUnclaimed: reward,
-=======
-            totalRewardUnclaimed: params.totalReward,
->>>>>>> 4b1f9a9a
             totalSecondsClaimedX128: 0
         });
 
@@ -136,48 +122,27 @@
     }
 
     /// @inheritdoc IUniswapV3Staker
-<<<<<<< HEAD
     function endIncentive(IncentiveParams memory params) external override {
-        bytes32 incentiveId =
-            IncentiveHelper.getIncentiveId(
-                params.rewardToken,
-                params.pool,
-                params.startTime,
-                params.endTime,
-                params.claimDeadline,
-                params.beneficiary
-=======
-    function endIncentive(EndIncentiveParams memory params) external override {
         bytes32 incentiveId =
             IncentiveId.compute(
                 IncentiveId.Key(
-                    params.creator,
                     params.rewardToken,
                     params.pool,
                     params.startTime,
                     params.endTime,
-                    params.claimDeadline
+                    params.claimDeadline,
+                    params.beneficiary
                 )
->>>>>>> 4b1f9a9a
             );
 
         uint128 refund = incentives[incentiveId].totalRewardUnclaimed;
 
-<<<<<<< HEAD
         // if any unclaimed rewards remain, and we're past the claim deadline, issue a refund
         if (refund > 0 && params.claimDeadline < block.timestamp) {
             incentives[incentiveId].totalRewardUnclaimed = 0;
             TransferHelper.safeTransfer(
-                params.rewardToken,
+                address(params.rewardToken),
                 params.beneficiary,
-=======
-        // if any unclaimed rewards remain, and we're at or past the claim deadline, issue a refund
-        if (refund > 0 && params.claimDeadline <= block.timestamp) {
-            incentives[incentiveId].totalRewardUnclaimed = 0;
-            TransferHelper.safeTransfer(
-                address(params.rewardToken),
-                params.creator,
->>>>>>> 4b1f9a9a
                 refund
             );
 
@@ -238,25 +203,15 @@
             _getPositionDetails(params.tokenId);
 
         bytes32 incentiveId =
-<<<<<<< HEAD
-            IncentiveHelper.getIncentiveId(
-                params.rewardToken,
-                poolAddress,
-                params.startTime,
-                params.endTime,
-                params.claimDeadline,
-                params.beneficiary
-=======
             IncentiveId.compute(
                 IncentiveId.Key(
-                    params.creator,
                     params.rewardToken,
                     pool,
                     params.startTime,
                     params.endTime,
-                    params.claimDeadline
+                    params.claimDeadline,
+                    params.beneficiary
                 )
->>>>>>> 4b1f9a9a
             );
 
         Incentive memory incentive = incentives[incentiveId];
@@ -319,25 +274,15 @@
             _getPositionDetails(params.tokenId);
 
         bytes32 incentiveId =
-<<<<<<< HEAD
-            IncentiveHelper.getIncentiveId(
-                params.rewardToken,
-                poolAddress,
-                params.startTime,
-                params.endTime,
-                params.claimDeadline,
-                params.beneficiary
-=======
             IncentiveId.compute(
                 IncentiveId.Key(
-                    params.creator,
                     params.rewardToken,
                     pool,
                     params.startTime,
                     params.endTime,
-                    params.claimDeadline
+                    params.claimDeadline,
+                    params.beneficiary
                 )
->>>>>>> 4b1f9a9a
             );
 
         Incentive memory incentive = incentives[incentiveId];
@@ -409,25 +354,15 @@
         ) = _getPositionDetails(params.tokenId);
 
         bytes32 incentiveId =
-<<<<<<< HEAD
-            IncentiveHelper.getIncentiveId(
-                params.rewardToken,
-                poolAddress,
-                params.startTime,
-                params.endTime,
-                params.claimDeadline,
-                params.beneficiary
-=======
             IncentiveId.compute(
                 IncentiveId.Key(
-                    params.creator,
                     params.rewardToken,
                     pool,
                     params.startTime,
                     params.endTime,
-                    params.claimDeadline
+                    params.claimDeadline,
+                    params.beneficiary
                 )
->>>>>>> 4b1f9a9a
             );
 
         require(
